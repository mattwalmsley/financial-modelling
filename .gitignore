<<<<<<< HEAD
.# Byte-compiled / optimized / DLL files
=======
# Byte-compiled / optimized / DLL files
>>>>>>> 0534a616
__pycache__/
*.py[cod]
*$py.class

# C extensions
*.so

# Distribution / packaging
.Python
build/
develop-eggs/
dist/
downloads/
eggs/
.eggs/
lib/
lib64/
parts/
sdist/
var/
wheels/
share/python-wheels/
*.egg-info/
.installed.cfg
*.egg
MANIFEST

# PyInstaller
#  Usually these files are written by a python script from a template
#  before PyInstaller builds the exe, so as to inject date/other infos into it.
*.manifest
*.spec

# Installer logs
pip-log.txt
pip-delete-this-directory.txt

# Unit test / coverage reports
htmlcov/
.tox/
.nox/
.coverage
.coverage.*
.cache
nosetests.xml
coverage.xml
*.cover
*.py,cover
.hypothesis/
.pytest_cache/
cover/

# Translations
*.mo
*.pot

# Django stuff:
*.log
local_settings.py
db.sqlite3
db.sqlite3-journal

# Flask stuff:
instance/
.webassets-cache

# Scrapy stuff:
.scrapy

# Sphinx documentation
docs/_build/

# PyBuilder
.pybuilder/
target/

# Jupyter Notebook
.ipynb_checkpoints

# IPython
profile_default/
ipython_config.py

# pyenv
#   For a library or package, you might want to ignore these files since the code is
#   intended to run in multiple environments; otherwise, check them in:
# .python-version

# pipenv
#   According to pypa/pipenv#598, it is recommended to include Pipfile.lock in version control.
#   However, in case of collaboration, if having platform-specific dependencies or dependencies
#   having no cross-platform support, pipenv may install dependencies that don't work, or not
#   install all needed dependencies.
#Pipfile.lock

# poetry
#   Similar to Pipfile.lock, it is generally recommended to include poetry.lock in version control.
#   This is especially recommended for binary packages to ensure reproducibility, and is more
#   commonly ignored for libraries.
#   https://python-poetry.org/docs/basic-usage/#commit-your-poetrylock-file-to-version-control
#poetry.lock

# pdm
#   Similar to Pipfile.lock, it is generally recommended to include pdm.lock in version control.
#pdm.lock
#   pdm stores project-wide configurations in .pdm.toml, but it is recommended to not include it
#   in version control.
#   https://pdm.fming.dev/#use-with-ide
.pdm.toml

# PEP 582; used by e.g. github.com/David-OConnor/pyflow and github.com/pdm-project/pdm
__pypackages__/

# Celery stuff
celerybeat-schedule
celerybeat.pid

# SageMath parsed files
*.sage.py

# Environments
.env
.venv
env/
venv/
ENV/
env.bak/
venv.bak/

# Spyder project settings
.spyderproject
.spyproject

# Rope project settings
.ropeproject

# mkdocs documentation
/site

# mypy
.mypy_cache/
.dmypy.json
dmypy.json

# Pyre type checker
.pyre/

# pytype static type analyzer
.pytype/

# Cython debug symbols
cython_debug/<|MERGE_RESOLUTION|>--- conflicted
+++ resolved
@@ -1,8 +1,4 @@
-<<<<<<< HEAD
-.# Byte-compiled / optimized / DLL files
-=======
 # Byte-compiled / optimized / DLL files
->>>>>>> 0534a616
 __pycache__/
 *.py[cod]
 *$py.class
